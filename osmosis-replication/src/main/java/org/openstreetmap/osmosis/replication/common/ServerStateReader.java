// This software is released into the Public Domain.  See copying.txt for details.
package org.openstreetmap.osmosis.replication.common;

import java.io.BufferedReader;
import java.io.IOException;
import java.io.InputStreamReader;
import java.net.MalformedURLException;
import java.net.URL;
import java.net.URLConnection;
import java.util.HashMap;
import java.util.Map;
import java.util.Map.Entry;
import java.util.Properties;

import org.openstreetmap.osmosis.core.OsmosisRuntimeException;
import org.openstreetmap.osmosis.core.OsmosisConstants;


/**
 * Retrieves replication state files from the server hosting replication data.
 */
public class ServerStateReader {
	private static final String SERVER_STATE_FILE = "state.txt";
	private static final String SEQUENCE_STATE_FILE_SUFFIX = ".state.txt";
	
	
	private ReplicationSequenceFormatter sequenceFormatter;
	
	
	/**
	 * Creates a new instance.
	 */
	public ServerStateReader() {
		sequenceFormatter = new ReplicationSequenceFormatter(9, 3);
	}
	
	
	/**
	 * Retrieves the latest state from the server.
	 * 
	 * @param baseUrl
	 *            The url of the directory containing change files.
	 * @return The state.
	 */
	public ReplicationState getServerState(URL baseUrl) {
		return getServerState(baseUrl, SERVER_STATE_FILE);
	}
	
	
	/**
	 * Retrieves the specified state from the server.
	 * 
	 * @param baseUrl
	 *            The url of the directory containing change files.
	 * @param sequenceNumber
	 *            The sequence number of the state to be retrieved from the server.
	 * @return The state.
	 */
	public ReplicationState getServerState(URL baseUrl, long sequenceNumber) {
		return getServerState(baseUrl, sequenceFormatter.getFormattedName(sequenceNumber, SEQUENCE_STATE_FILE_SUFFIX));
	}


	/**
	 * Retrieves the specified state from the server.
	 * 
	 * @param baseUrl
	 *            The url of the directory containing change files.
	 * @param stateFile
	 *            The state file to be retrieved.
	 * @return The state.
	 */
	private ReplicationState getServerState(URL baseUrl, String stateFile) {
		URL stateUrl;
		
		try {
			stateUrl = new URL(baseUrl, stateFile);
		} catch (MalformedURLException e) {
			throw new OsmosisRuntimeException("The server timestamp URL could not be created.", e);
		}
		
		try {
			Properties stateProperties;
			Map<String, String> stateMap;
			ReplicationState state;
			
			URLConnection connection = stateUrl.openConnection();
			connection.setReadTimeout(15 * 60 * 1000); // timeout 15 minutes
			connection.setConnectTimeout(15 * 60 * 1000); // timeout 15 minutes
<<<<<<< HEAD
			try (BufferedReader reader  = new BufferedReader(new InputStreamReader(connection.getInputStream()))) {
				stateProperties = new Properties();
				stateProperties.load(reader);
			} catch (IOException e) {
				throw new OsmosisRuntimeException("Unable to read the state from the server.", e);
			}
=======
			connection.setRequestProperty("User-Agent", "Osmosis/" + OsmosisConstants.VERSION);
			stateStream = connection.getInputStream();
			
			reader = new BufferedReader(new InputStreamReader(stateStream));
			stateProperties = new Properties();
			stateProperties.load(reader);
>>>>>>> ed84e597
			
			stateMap = new HashMap<String, String>();
			for (Entry<Object, Object> property : stateProperties.entrySet()) {
				stateMap.put((String) property.getKey(), (String) property.getValue());
			}
			
			state = new ReplicationState(stateMap);
			
			return state;
			
		} catch (IOException e) {
			throw new OsmosisRuntimeException("Unable to read the state from the server.", e);
		}
	}
}<|MERGE_RESOLUTION|>--- conflicted
+++ resolved
@@ -87,21 +87,13 @@
 			URLConnection connection = stateUrl.openConnection();
 			connection.setReadTimeout(15 * 60 * 1000); // timeout 15 minutes
 			connection.setConnectTimeout(15 * 60 * 1000); // timeout 15 minutes
-<<<<<<< HEAD
+			connection.setRequestProperty("User-Agent", "Osmosis/" + OsmosisConstants.VERSION);
 			try (BufferedReader reader  = new BufferedReader(new InputStreamReader(connection.getInputStream()))) {
 				stateProperties = new Properties();
 				stateProperties.load(reader);
 			} catch (IOException e) {
 				throw new OsmosisRuntimeException("Unable to read the state from the server.", e);
 			}
-=======
-			connection.setRequestProperty("User-Agent", "Osmosis/" + OsmosisConstants.VERSION);
-			stateStream = connection.getInputStream();
-			
-			reader = new BufferedReader(new InputStreamReader(stateStream));
-			stateProperties = new Properties();
-			stateProperties.load(reader);
->>>>>>> ed84e597
 			
 			stateMap = new HashMap<String, String>();
 			for (Entry<Object, Object> property : stateProperties.entrySet()) {
