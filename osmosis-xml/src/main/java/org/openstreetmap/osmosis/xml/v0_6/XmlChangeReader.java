--- conflicted
+++ resolved
@@ -104,13 +104,8 @@
 		} catch (IOException e) {
 			throw new OsmosisRuntimeException("Unable to read XML file " + file + ".", e);
 		} finally {
-<<<<<<< HEAD
-			changeSink.release();
+			changeSink.close();
 
-=======
-			changeSink.close();
-			
->>>>>>> 61fb3b80
 			if (inputStream != null) {
 				try {
 					inputStream.close();
