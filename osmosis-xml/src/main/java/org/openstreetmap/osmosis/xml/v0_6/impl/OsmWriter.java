--- conflicted
+++ resolved
@@ -38,15 +38,9 @@
 	 *            element is embedded within a higher level element (eg.
 	 *            changesets)
 	 * @param legacyBound
-<<<<<<< HEAD
-	 *            If true, write the legacy &lt;bound&gt; element instead of the
-	 *            correct &lt;bounds&gt; one.
-	 * 
-=======
 	 *	      If true, write the legacy {@literal <bound>} element
 	 *	      instead of the correct {@literal <bounds>} one.
 	 *
->>>>>>> 908286b0
 	 */
 	public OsmWriter(String elementName, int indentLevel, boolean renderAttributes, boolean legacyBound) {
 		super(elementName, indentLevel);
