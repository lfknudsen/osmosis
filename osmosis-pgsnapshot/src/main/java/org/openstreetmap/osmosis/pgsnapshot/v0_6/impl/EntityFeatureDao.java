// This software is released into the Public Domain.  See copying.txt for details.
package org.openstreetmap.osmosis.pgsnapshot.v0_6.impl;

import java.util.ArrayList;
import java.util.Collection;
import java.util.HashMap;
import java.util.Map;

import org.openstreetmap.osmosis.core.database.DbFeature;
import org.openstreetmap.osmosis.core.store.Storeable;
import org.springframework.jdbc.core.JdbcTemplate;
import org.springframework.jdbc.core.namedparam.NamedParameterJdbcTemplate;


/**
 * Provides functionality common to all entity feature daos.
 * 
 * @author Brett Henderson
 * @param <Tef>
 *            The entity feature type to be supported.
 * @param <Tdb>
 *            The entity feature database wrapper type to be used.
 */
public class EntityFeatureDao<Tef extends Storeable, Tdb extends DbFeature<Tef>> {
	private EntityFeatureMapper<Tdb> entityFeatureMapper;
	private JdbcTemplate jdbcTemplate;
	private NamedParameterJdbcTemplate namedParameterJdbcTemplate;
	
	
	/**
	 * Creates a new instance.
	 * 
	 * @param jdbcTemplate
	 *            Provides access to the database.
	 * @param entityFeatureMapper
	 *            Provides entity type specific JDBC support.
	 */
	protected EntityFeatureDao(JdbcTemplate jdbcTemplate, EntityFeatureMapper<Tdb> entityFeatureMapper) {
		this.jdbcTemplate = jdbcTemplate;
		this.namedParameterJdbcTemplate = new NamedParameterJdbcTemplate(jdbcTemplate);
		
		this.entityFeatureMapper = entityFeatureMapper;
	}
	
	
	/**
	 * Loads all instances of this feature for the specified entity from the database.
	 * 
	 * @param entityId
	 *            The unique identifier of the entity.
	 * @return All instances of this feature type for the entity.
	 */
	public Collection<Tdb> getAll(long entityId) {
<<<<<<< HEAD
		return jdbcTemplate.query(entityFeatureMapper.getSqlSelect("", true, true), 
                new Object[] {entityId}, entityFeatureMapper.getRowMapper());
=======
		return jdbcTemplate.query(entityFeatureMapper.getSqlSelect("", true, true), new Object[] {entityId},
				entityFeatureMapper.getRowMapper());
>>>>>>> cd86c443
	}
	
	
	/**
	 * Loads all instances of this feature for the specified entity from the database.
	 * 
	 * @param entityId
	 *            The unique identifier of the entity.
	 * @return All instances of this feature type for the entity.
	 */
	public Collection<Tef> getAllRaw(long entityId) {
		Collection<Tdb> dbFeatures;
		Collection<Tef> rawFeatures;
		
		dbFeatures = getAll(entityId);
		rawFeatures = new ArrayList<Tef>(dbFeatures.size());
		for (Tdb dbFeature : dbFeatures) {
			rawFeatures.add(dbFeature.getFeature());
		}
		
		return rawFeatures;
	}
	
	
	/**
	 * Adds the specified features to the database.
	 * 
	 * @param features
	 *            The features to add.
	 */
	public void addAll(Collection<Tdb> features) {
		Map<String, Object> args;
		
		args = new HashMap<String, Object>();
		
		for (Tdb feature : features) {
			args.clear();
			entityFeatureMapper.populateParameters(args, feature);
			
			namedParameterJdbcTemplate.update(entityFeatureMapper.getSqlInsert(1), args);
		}
	}
	
	
	/**
	 * Removes the specified feature list from the database.
	 * 
	 * @param entityId
	 *            The id of the entity to remove.
	 */
	public void removeList(long entityId) {
		jdbcTemplate.update(entityFeatureMapper.getSqlDelete(true), entityId);
	}
}<|MERGE_RESOLUTION|>--- conflicted
+++ resolved
@@ -51,13 +51,8 @@
 	 * @return All instances of this feature type for the entity.
 	 */
 	public Collection<Tdb> getAll(long entityId) {
-<<<<<<< HEAD
-		return jdbcTemplate.query(entityFeatureMapper.getSqlSelect("", true, true), 
-                new Object[] {entityId}, entityFeatureMapper.getRowMapper());
-=======
 		return jdbcTemplate.query(entityFeatureMapper.getSqlSelect("", true, true), new Object[] {entityId},
 				entityFeatureMapper.getRowMapper());
->>>>>>> cd86c443
 	}
 	
 	
