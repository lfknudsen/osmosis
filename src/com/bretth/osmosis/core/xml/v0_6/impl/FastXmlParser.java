package com.bretth.osmosis.core.xml.v0_6.impl;

import java.util.Calendar;
import java.util.logging.Logger;

import javax.xml.stream.Location;
import javax.xml.stream.XMLStreamConstants;
import javax.xml.stream.XMLStreamException;
import javax.xml.stream.XMLStreamReader;

import com.bretth.osmosis.core.OsmosisRuntimeException;
import com.bretth.osmosis.core.container.v0_6.BoundContainer;
import com.bretth.osmosis.core.container.v0_6.NodeContainer;
import com.bretth.osmosis.core.container.v0_6.RelationContainer;
import com.bretth.osmosis.core.container.v0_6.WayContainer;
import com.bretth.osmosis.core.domain.common.SimpleTimestampContainer;
import com.bretth.osmosis.core.domain.common.TimestampContainer;
import com.bretth.osmosis.core.domain.common.TimestampFormat;
import com.bretth.osmosis.core.domain.common.UnparsedTimestampContainer;
import com.bretth.osmosis.core.domain.v0_6.Bound;
import com.bretth.osmosis.core.domain.v0_6.EntityType;
import com.bretth.osmosis.core.domain.v0_6.Node;
import com.bretth.osmosis.core.domain.v0_6.NodeBuilder;
import com.bretth.osmosis.core.domain.v0_6.OsmUser;
import com.bretth.osmosis.core.domain.v0_6.Relation;
import com.bretth.osmosis.core.domain.v0_6.RelationBuilder;
import com.bretth.osmosis.core.domain.v0_6.RelationMember;
import com.bretth.osmosis.core.domain.v0_6.Tag;
import com.bretth.osmosis.core.domain.v0_6.Way;
import com.bretth.osmosis.core.domain.v0_6.WayBuilder;
import com.bretth.osmosis.core.domain.v0_6.WayNode;
import com.bretth.osmosis.core.task.v0_6.Sink;
import com.bretth.osmosis.core.xml.common.XmlTimestampFormat;


/**
 * Reads the contents of an osm file using a Stax parser.
 * 
 * @author Jiri Klement
 * @author Brett Henderson
 */
public class FastXmlParser {
	
	private static final String ELEMENT_NAME_BOUND = "bound";
	private static final String ELEMENT_NAME_NODE = "node";
	private static final String ELEMENT_NAME_WAY = "way";
	private static final String ELEMENT_NAME_RELATION = "relation";
	private static final String ELEMENT_NAME_TAG = "tag";
	private static final String ELEMENT_NAME_NODE_REFERENCE = "nd";
	private static final String ELEMENT_NAME_MEMBER = "member";
	private static final String ATTRIBUTE_NAME_ID = "id";
	private static final String ATTRIBUTE_NAME_VERSION = "version";
	private static final String ATTRIBUTE_NAME_TIMESTAMP = "timestamp";
	private static final String ATTRIBUTE_NAME_USER_ID = "uid";
	private static final String ATTRIBUTE_NAME_USER = "user";
	private static final String ATTRIBUTE_NAME_LATITUDE = "lat";
	private static final String ATTRIBUTE_NAME_LONGITUDE = "lon";
	private static final String ATTRIBUTE_NAME_KEY = "k";
	private static final String ATTRIBUTE_NAME_VALUE = "v";
	private static final String ATTRIBUTE_NAME_REF = "ref";
	private static final String ATTRIBUTE_NAME_TYPE = "type";
	private static final String ATTRIBUTE_NAME_ROLE = "role";
	private static final String ATTRIBUTE_NAME_BOX = "box";
	private static final String ATTRIBUTE_NAME_ORIGIN = "origin";
	
	private static final Logger log = Logger.getLogger(FastXmlParser.class.getName());
	
<<<<<<< HEAD
	
	private NodeBuilder nodeBuilder;
	private WayBuilder wayBuilder;
	private RelationBuilder relationBuilder;
	
	
	public FastXmlParser(Sink sink, XMLStreamReader2 reader, boolean enableDateParsing) {
=======
	public FastXmlParser(Sink sink, XMLStreamReader reader, boolean enableDateParsing) {
>>>>>>> d4fa1c3a
		this.sink = sink;
		this.enableDateParsing = enableDateParsing;
		this.reader = reader;
		
		nodeBuilder = new NodeBuilder();
		wayBuilder = new WayBuilder();
		relationBuilder = new RelationBuilder();
		
		if (enableDateParsing) {
			timestampFormat = new XmlTimestampFormat();
		} else {
			Calendar calendar;
			
			calendar = Calendar.getInstance();
			calendar.set(Calendar.MILLISECOND, 0);
			dummyTimestampContainer = new SimpleTimestampContainer(calendar.getTime());
		}
		
		memberTypeParser = new MemberTypeParser();
	}
	
	private final XMLStreamReader reader;
	private final Sink sink;
	private final boolean enableDateParsing;
	private final MemberTypeParser memberTypeParser;
	private TimestampFormat timestampFormat;
	private TimestampContainer dummyTimestampContainer;

	
	private TimestampContainer parseTimestamp(String data) {
		if (enableDateParsing) {
			return new UnparsedTimestampContainer(timestampFormat, data);
		} else {
			return dummyTimestampContainer;
		}
	}
	
	private void readUnknownElement() throws XMLStreamException {
		int level = 0;

		Location l = reader.getLocation();
		log.warning(String.format(
				"Unknown xml element %s. publicId=(%s), systemId=(%s), " + 
				"lineNumber=%d, columnNumber=%d", 
				reader.getName(), l.getPublicId(), l.getSystemId(), l.getLineNumber(), l.getColumnNumber()));
		
		do {
			if (reader.getEventType() == XMLStreamConstants.START_ELEMENT) {
				level++;
			} else if (reader.getEventType() == XMLStreamConstants.END_ELEMENT) {
				level--;
			}
			reader.nextTag();
		} while (level > 0);
	}
	
	
	/**
	 * Creates a user instance appropriate to the arguments. This includes
	 * identifying the case where no user is available.
	 * 
	 * @param rawUserId
	 *            The value of the user id attribute.
	 * @param rawUserName
	 *            The value of the user name attribute.
	 * @return The appropriate user instance.
	 */
	private OsmUser readUser(String rawUserId, String rawUserName) {
		if (rawUserId != null) {
			int userId;
			String userName;
			
			userId = Integer.parseInt(rawUserId);
			if (rawUserName == null) {
				userName = "";
			} else {
				userName = rawUserName;
			}
			
			return new OsmUser(userId, userName);
			
		} else {
			return OsmUser.NONE;
		}
	}
	
	
	private Bound readBound() throws Exception {
		String boxString;
		String origin;
		String[] boundStrings;
		Double right;
		Double left;
		Double top;
		Double bottom;
		
		boxString = reader.getAttributeValue(null, ATTRIBUTE_NAME_BOX);
		
		if (boxString == null) {
			throw new OsmosisRuntimeException("Missing required box attribute of bound element");
		}
		boundStrings = boxString.split(",");
		if (boundStrings.length != 4) {
			throw new OsmosisRuntimeException("Badly formed box attribute of bound element");
		}
		try {
			bottom = Double.parseDouble(boundStrings[0]);
			left = Double.parseDouble(boundStrings[1]);
			top = Double.parseDouble(boundStrings[2]);
			right = Double.parseDouble(boundStrings[3]);
		} catch (NumberFormatException e) {
			throw new OsmosisRuntimeException("Can't parse box attribute of bound element", e);
		}
		origin = reader.getAttributeValue(null, ATTRIBUTE_NAME_ORIGIN);
		if (origin == null || origin.equals("")) {
			throw new OsmosisRuntimeException("Origin attribute of bound element is empty or missing.");
		}
		Bound bound = new Bound(right, left, top, bottom, origin);
		
		reader.nextTag();
		reader.nextTag();
		
		return bound;
	}
	
	private Tag readTag() throws Exception {
		Tag tag = new Tag(reader.getAttributeValue(null, ATTRIBUTE_NAME_KEY),
				reader.getAttributeValue(null, ATTRIBUTE_NAME_VALUE));
		reader.nextTag();
		reader.nextTag();
		return tag;
	}
	
	private Node readNode() throws Exception {
		long id;
		int version;
		TimestampContainer timestamp;
		OsmUser user;
		double latitude;
		double longitude;
		
		id = Long.parseLong(reader.getAttributeValue(null, ATTRIBUTE_NAME_ID));
		version = Integer.parseInt(reader.getAttributeValue(null, ATTRIBUTE_NAME_VERSION));
		timestamp = parseTimestamp(reader.getAttributeValue(null, ATTRIBUTE_NAME_TIMESTAMP));
		user = readUser(
			reader.getAttributeValue(null, ATTRIBUTE_NAME_USER_ID),
			reader.getAttributeValue(null, ATTRIBUTE_NAME_USER)
		);
		latitude = Double.parseDouble(reader.getAttributeValue(null, ATTRIBUTE_NAME_LATITUDE));
		longitude = Double.parseDouble(reader.getAttributeValue(null, ATTRIBUTE_NAME_LONGITUDE));
		
		nodeBuilder.initialize(id, version, timestamp, user, latitude, longitude);
		
		reader.nextTag();
		while (reader.getEventType() == XMLStreamConstants.START_ELEMENT) {
			if (reader.getLocalName().equals(ELEMENT_NAME_TAG)) {
				nodeBuilder.addTag(readTag());
			} else {
				readUnknownElement();
			}
		}
		
		reader.nextTag();
		
		return nodeBuilder.buildEntity();
	}
	
	private WayNode readWayNode() throws Exception {
		WayNode node = new WayNode(
				Long.parseLong(reader.getAttributeValue(null, ATTRIBUTE_NAME_REF)));
		reader.nextTag();
		reader.nextTag();
		return node;
	}
	
	private Way readWay() throws Exception {
		long id;
		int version;
		TimestampContainer timestamp;
		OsmUser user;
		
		id = Long.parseLong(reader.getAttributeValue(null, ATTRIBUTE_NAME_ID));
		version = Integer.parseInt(reader.getAttributeValue(null, ATTRIBUTE_NAME_VERSION));
		timestamp = parseTimestamp(reader.getAttributeValue(null, ATTRIBUTE_NAME_TIMESTAMP));
		user = readUser(
			reader.getAttributeValue(null, ATTRIBUTE_NAME_USER_ID),
			reader.getAttributeValue(null, ATTRIBUTE_NAME_USER)
		);
		
		wayBuilder.initialize(id, version, timestamp, user);
		
		reader.nextTag();
		while (reader.getEventType() == XMLStreamConstants.START_ELEMENT) {
			if (reader.getLocalName().equals(ELEMENT_NAME_TAG)) {
				wayBuilder.addTag(readTag());
			} else if (reader.getLocalName().equals(ELEMENT_NAME_NODE_REFERENCE)) {
				wayBuilder.addWayNode(readWayNode());
			} else {
				readUnknownElement();
			}
		}
		reader.nextTag();

		return wayBuilder.buildEntity();
	}
	
	private RelationMember readRelationMember() throws Exception {
		long id;
		EntityType type;
		String role;
		
		id = Long.parseLong(reader.getAttributeValue(null, ATTRIBUTE_NAME_REF));
		type = memberTypeParser.parse(reader.getAttributeValue(null, ATTRIBUTE_NAME_TYPE));
		role = reader.getAttributeValue(null, ATTRIBUTE_NAME_ROLE);
		
		RelationMember relationMember = new RelationMember(id, type, role);
		
		reader.nextTag();
		reader.nextTag();
		
		return relationMember;
	}
	
	private Relation readRelation() throws Exception {
		long id;
		int version;
		TimestampContainer timestamp;
		OsmUser user;
		
		id = Long.parseLong(reader.getAttributeValue(null, ATTRIBUTE_NAME_ID));
		version = Integer.parseInt(reader.getAttributeValue(null, ATTRIBUTE_NAME_VERSION));
		timestamp = parseTimestamp(reader.getAttributeValue(null, ATTRIBUTE_NAME_TIMESTAMP));
		user = readUser(
			reader.getAttributeValue(null, ATTRIBUTE_NAME_USER_ID),
			reader.getAttributeValue(null, ATTRIBUTE_NAME_USER)
		);
		
		relationBuilder.initialize(id, version, timestamp, user);
		
		reader.nextTag();
		while (reader.getEventType() == XMLStreamConstants.START_ELEMENT) {
			if (reader.getLocalName().equals(ELEMENT_NAME_TAG)) {
				relationBuilder.addTag(readTag());
			} else if (reader.getLocalName().equals(ELEMENT_NAME_MEMBER)) {
				relationBuilder.addMember(readRelationMember());
			} else {
				readUnknownElement();
			}
		}
		reader.nextTag();
		
		return relationBuilder.buildEntity();
	}

	public void readOsm() {
		
		try {
		
			if (reader.nextTag() == XMLStreamConstants.START_ELEMENT && reader.getLocalName().equals("osm")) {

				String fileVersion;

				fileVersion = reader.getAttributeValue(null, ATTRIBUTE_NAME_VERSION);

				if (!XmlConstants.OSM_VERSION.equals(fileVersion)) {
					log.warning(
							"Expected version " + XmlConstants.OSM_VERSION
							+ " but received " + fileVersion + "."
					);
				}

				reader.nextTag();
				

				if (reader.getEventType() == XMLStreamConstants.START_ELEMENT
						&& reader.getLocalName().equals(ELEMENT_NAME_BOUND)) {
					sink.process(new BoundContainer(readBound()));
				}

				while (reader.getEventType() == XMLStreamConstants.START_ELEMENT) {			
					// Node, way, relation
					if (reader.getLocalName().equals(ELEMENT_NAME_NODE)) {
						sink.process(new NodeContainer(readNode()));
					} else if (reader.getLocalName().equals(ELEMENT_NAME_WAY)) {
						sink.process(new WayContainer(readWay()));
					} else if (reader.getLocalName().equals(ELEMENT_NAME_RELATION)) {
						sink.process(new RelationContainer(readRelation()));
					} else {
						readUnknownElement();
					}
				}

			} else {
				throw new XMLStreamException();
			}
		} catch (Exception e) {
			throw new OsmosisRuntimeException(e);
		}
	}
}<|MERGE_RESOLUTION|>--- conflicted
+++ resolved
@@ -64,18 +64,13 @@
 	private static final String ATTRIBUTE_NAME_ORIGIN = "origin";
 	
 	private static final Logger log = Logger.getLogger(FastXmlParser.class.getName());
-	
-<<<<<<< HEAD
-	
+		
 	private NodeBuilder nodeBuilder;
 	private WayBuilder wayBuilder;
 	private RelationBuilder relationBuilder;
 	
 	
-	public FastXmlParser(Sink sink, XMLStreamReader2 reader, boolean enableDateParsing) {
-=======
 	public FastXmlParser(Sink sink, XMLStreamReader reader, boolean enableDateParsing) {
->>>>>>> d4fa1c3a
 		this.sink = sink;
 		this.enableDateParsing = enableDateParsing;
 		this.reader = reader;
